//
//  AbsDownloader.swift
//  App
//
//  Created by advplyr on 5/13/22.
//

import Foundation
import Capacitor
import RealmSwift

@objc(AbsDownloader)
public class AbsDownloader: CAPPlugin, URLSessionDownloadDelegate {
    
    static private let downloadsDirectory = FileManager.default.urls(for: .documentDirectory, in: .userDomainMask)[0]
    
    typealias DownloadProgressHandler = (_ downloadItem: DownloadItem, _ downloadItemPart: inout DownloadItemPart) throws -> Void
    
    private lazy var session: URLSession = {
        let queue = OperationQueue()
        queue.maxConcurrentOperationCount = 5
        return URLSession(configuration: .default, delegate: self, delegateQueue: queue)
    }()
    private let progressStatusQueue = DispatchQueue(label: "progress-status-queue", attributes: .concurrent)
    private var downloadItemProgress = [String: DownloadItem]()
    private var monitoringProgressTimer: Timer?
    
    public func urlSession(_ session: URLSession, downloadTask: URLSessionDownloadTask, didFinishDownloadingTo location: URL) {
        handleDownloadTaskUpdate(downloadTask: downloadTask) { downloadItem, downloadItemPart in
            downloadItemPart.progress = 100
            downloadItemPart.completed = true
            
            do {
                // Move the downloaded file into place
                guard let destinationUrl = downloadItemPart.destinationURL else {
                    throw LibraryItemDownloadError.downloadItemPartDestinationUrlNotDefined
                }
                try? FileManager.default.removeItem(at: destinationUrl)
                try FileManager.default.moveItem(at: location, to: destinationUrl)
                downloadItemPart.moved = true
            } catch {
                downloadItemPart.failed = true
                throw error
            }
        }
    }
    
    public func urlSession(_ session: URLSession, task: URLSessionTask, didCompleteWithError error: Error?) {
        handleDownloadTaskUpdate(downloadTask: task) { downloadItem, downloadItemPart in
            if let error = error {
                downloadItemPart.completed = true
                downloadItemPart.failed = true
                throw error
            }
        }
    }
    
    public func urlSession(_ session: URLSession, downloadTask: URLSessionDownloadTask, didWriteData bytesWritten: Int64, totalBytesWritten: Int64, totalBytesExpectedToWrite: Int64) {
        handleDownloadTaskUpdate(downloadTask: downloadTask) { downloadItem, downloadItemPart in
            // Calculate the download percentage
            let percentDownloaded = (Double(totalBytesWritten) / Double(totalBytesExpectedToWrite)) * 100
            // Only update the progress if we received accurate progress data
            if percentDownloaded >= 0.0 && percentDownloaded <= 100.0 {
                downloadItemPart.progress = percentDownloaded
            }
        }
    }
    
    private func handleDownloadTaskUpdate(downloadTask: URLSessionTask, progressHandler: DownloadProgressHandler) {
        do {
            guard let downloadItemPartId = downloadTask.taskDescription else { throw LibraryItemDownloadError.noTaskDescription }
            NSLog("Received download update for \(downloadItemPartId)")
            
            // Find the download item
            let downloadItem = Database.shared.getDownloadItem(downloadItemPartId: downloadItemPartId)
            guard var downloadItem = downloadItem else { throw LibraryItemDownloadError.downloadItemNotFound }
            self.progressStatusQueue.sync {
                downloadItem = self.downloadItemProgress[downloadItem.id!] ?? downloadItem
            }
        
            // Find the download item part
            let partIndex = downloadItem.downloadItemParts.firstIndex(where: { $0.id == downloadItemPartId })
            guard let partIndex = partIndex else { throw LibraryItemDownloadError.downloadItemPartNotFound }
            
            // Call the progress handler
            do {
                try progressHandler(downloadItem, &downloadItem.downloadItemParts[partIndex])
            } catch {
                NSLog("Error while processing progress")
                debugPrint(error)
            }
            
            // Update the progress
            self.progressStatusQueue.async(flags: .barrier) {
                self.downloadItemProgress.updateValue(downloadItem, forKey: downloadItem.id!)
            }
            self.notifyDownloadProgress()
        } catch {
            NSLog("DownloadItemError")
            debugPrint(error)
        }
    }
    
    // We want to handle updating the UI in the background and throttled so we don't overload the UI with progress updates
    private func notifyDownloadProgress() {
        if self.monitoringProgressTimer == nil {
            NSLog("Already monitoring progress, no need to start timer again")
        } else {
            DispatchQueue.runOnMainQueue {
                self.monitoringProgressTimer = Timer.scheduledTimer(withTimeInterval: 0.2, repeats: true, block: { t in
                    NSLog("Starting monitoring download progress...")
                    
                    // Fetch active downloads in a thread-safe way
                    func fetchActiveDownloads() -> [String: DownloadItem]? {
                        self.progressStatusQueue.sync {
                            let activeDownloads = self.downloadItemProgress
                            if activeDownloads.isEmpty {
                                NSLog("Finishing monitoring download progress...")
                                t.invalidate()
                            }
                            return activeDownloads
                        }
                    }
                    
                    // Remove a completed download item in a thread-safe way
                    func handleDoneDownloadItem(_ item: DownloadItem) {
                        self.progressStatusQueue.async(flags: .barrier) {
                            self.downloadItemProgress.removeValue(forKey: item.id!)
                        }
                        Database.shared.removeDownloadItem(item)
                        self.handleDownloadTaskCompleteFromDownloadItem(item)
                    }
                    
                    // Emit status for active downloads
                    if let activeDownloads = fetchActiveDownloads() {
                        for item in activeDownloads.values {
                            try? self.notifyListeners("onItemDownloadUpdate", data: item.asDictionary())
                            if item.isDoneDownloading() { handleDoneDownloadItem(item) }
                        }
                    }
                })
            }
        }
    }
    
    private func handleDownloadTaskCompleteFromDownloadItem(_ downloadItem: DownloadItem) {
        var statusNotification = [String: Any]()
        statusNotification["libraryItemId"] = downloadItem.id
        
        if ( downloadItem.didDownloadSuccessfully() ) {
            ApiClient.getLibraryItemWithProgress(libraryItemId: downloadItem.libraryItemId!, episodeId: downloadItem.episodeId) { libraryItem in
                guard let libraryItem = libraryItem else { NSLog("LibraryItem not found"); return }
                let localDirectory = libraryItem.id
                var coverFile: String?
                
                // Assemble the local library item
                let files = downloadItem.downloadItemParts.enumerated().compactMap { _, part -> LocalFile? in
                    if part.filename == "cover.jpg" {
                        coverFile = part.destinationUri
                    }
                    return LocalFile(libraryItem.id, part.filename!, part.mimeType()!, part.destinationUri!, fileSize: Int(part.destinationURL!.fileSize))
                }
                var localLibraryItem = Database.shared.getLocalLibraryItem(byServerLibraryItemId: libraryItem.id)
                if (localLibraryItem != nil && localLibraryItem!.isPodcast) {
                    try! localLibraryItem?.addFiles(files, item: libraryItem)
                } else {
                    localLibraryItem = LocalLibraryItem(libraryItem, localUrl: localDirectory, server: Store.serverConfig!, files: files, coverPath: coverFile)
                }
                
                Database.shared.saveLocalLibraryItem(localLibraryItem: localLibraryItem!)
                statusNotification["localLibraryItem"] = try? localLibraryItem.asDictionary()
                
                if let progress = libraryItem.userMediaProgress {
                    let episode = downloadItem.media?.episodes?.first(where: { $0.id == downloadItem.episodeId })
                    let localMediaProgress = LocalMediaProgress(localLibraryItem: localLibraryItem!, episode: episode, progress: progress)
                    Database.shared.saveLocalMediaProgress(localMediaProgress)
                    statusNotification["localMediaProgress"] = try? localMediaProgress.asDictionary()
                }
                
                self.notifyListeners("onItemDownloadComplete", data: statusNotification)
            }
        } else {
            self.notifyListeners("onItemDownloadComplete", data: statusNotification)
        }
    }
    
    @objc func downloadLibraryItem(_ call: CAPPluginCall) {
        let libraryItemId = call.getString("libraryItemId")
        var episodeId = call.getString("episodeId")
        if ( episodeId == "null" ) { episodeId = nil }
        
        NSLog("Download library item \(libraryItemId ?? "N/A") / episode \(episodeId ?? "N/A")")
        guard let libraryItemId = libraryItemId else { return call.resolve(["error": "libraryItemId not specified"]) }
        
        ApiClient.getLibraryItemWithProgress(libraryItemId: libraryItemId, episodeId: episodeId) { libraryItem in
            if let libraryItem = libraryItem {
                NSLog("Got library item from server \(libraryItem.id)")
                do {
                    if let episodeId = episodeId {
                        // Download a podcast episode
                        guard libraryItem.mediaType == "podcast" else { throw LibraryItemDownloadError.libraryItemNotPodcast }
                        let episode = libraryItem.media?.episodes.enumerated().first(where: { $1.id == episodeId })?.element
                        guard let episode = episode else { throw LibraryItemDownloadError.podcastEpisodeNotFound }
                        try self.startLibraryItemDownload(libraryItem, episode: episode)
                    } else {
                        // Download a book
                        try self.startLibraryItemDownload(libraryItem)
                    }
                    call.resolve()
                } catch {
                    debugPrint(error)
                    call.resolve(["error": "Failed to download"])
                }
            } else {
                call.resolve(["error": "Server request failed"])
            }
        }
    }
    
    private func startLibraryItemDownload(_ item: LibraryItem) throws {
        try startLibraryItemDownload(item, episode: nil)
    }
    
    private func startLibraryItemDownload(_ item: LibraryItem, episode: PodcastEpisode?) throws {
        var tracks = List<AudioTrack>()
        var episodeId: String?
        
        // Handle the different media type downloads
        switch item.mediaType {
        case "book":
            guard item.media?.tracks.count ?? 0 > 0 else { throw LibraryItemDownloadError.noTracks }
            tracks = item.media?.tracks ?? tracks
        case "podcast":
            guard let episode = episode else { throw LibraryItemDownloadError.podcastEpisodeNotFound }
            guard let podcastTrack = episode.audioTrack else { throw LibraryItemDownloadError.noTracks }
            episodeId = episode.id
            tracks.append(podcastTrack)
        default:
            throw LibraryItemDownloadError.unknownMediaType
        }
        
        // Queue up everything for downloading
<<<<<<< HEAD
        let downloadItem = DownloadItem(libraryItem: item, episodeId: episodeId, server: Store.serverConfig!)
        for (i, track) in tracks.enumerated() {
            downloadItem.downloadItemParts.append(try startLibraryItemTrackDownload(item: item, position: i, track: track))
        }
=======
        var downloadItem = DownloadItem(libraryItem: item, episodeId: episodeId, server: Store.serverConfig!)
        downloadItem.downloadItemParts = try tracks.enumerated().map({ i, track in
            try startLibraryItemTrackDownload(item: item, position: i, track: track, episode: episode)
        })
>>>>>>> 7aae1edf
        
        // Also download the cover
        if item.media?.coverPath != nil && !(item.media?.coverPath!.isEmpty ?? true) {
            if let coverDownload = try? startLibraryItemCoverDownload(item: item) {
                downloadItem.downloadItemParts.append(coverDownload)
            }
        }
        
        // Persist in the database before status start coming in
        Database.shared.saveDownloadItem(downloadItem)
        
        // Start all the downloads
        for downloadItemPart in downloadItem.downloadItemParts {
            downloadItemPart.task?.resume()
        }
    }
    
    private func startLibraryItemTrackDownload(item: LibraryItem, position: Int, track: AudioTrack, episode: PodcastEpisode?) throws -> DownloadItemPart {
        NSLog("TRACK \(track.contentUrl!)")
        
        // If we don't name metadata, then we can't proceed
        guard let filename = track.metadata?.filename else {
            throw LibraryItemDownloadError.noMetadata
        }
        
        let serverUrl = urlForTrack(item: item, track: track)
        let itemDirectory = try createLibraryItemFileDirectory(item: item)
        let localUrl = "\(itemDirectory)/\(filename)"
        
        let task = session.downloadTask(with: serverUrl)
<<<<<<< HEAD
        let downloadItemPart = DownloadItemPart(filename: filename, destination: localUrl, itemTitle: track.title ?? "Unknown", serverPath: Store.serverConfig!.address, audioTrack: track, episode: nil)
=======
        var downloadItemPart = DownloadItemPart(filename: filename, destination: localUrl, itemTitle: track.title ?? "Unknown", serverPath: Store.serverConfig!.address, audioTrack: track, episode: episode)
>>>>>>> 7aae1edf
        
        // Store the id on the task so the download item can be pulled from the database later
        task.taskDescription = downloadItemPart.id
        downloadItemPart.task = task
        
        return downloadItemPart
    }
    
    private func startLibraryItemCoverDownload(item: LibraryItem) throws -> DownloadItemPart {
        let filename = "cover.jpg"
        let serverPath = "/api/items/\(item.id)/cover"
        let itemDirectory = try createLibraryItemFileDirectory(item: item)
        let localUrl = "\(itemDirectory)/\(filename)"
        
        let downloadItemPart = DownloadItemPart(filename: filename, destination: localUrl, itemTitle: "cover", serverPath: serverPath, audioTrack: nil, episode: nil)
        let task = session.downloadTask(with: downloadItemPart.downloadURL!)
        
        // Store the id on the task so the download item can be pulled from the database later
        task.taskDescription = downloadItemPart.id
        downloadItemPart.task = task
        
        return downloadItemPart
    }
    
    private func urlForTrack(item: LibraryItem, track: AudioTrack) -> URL {
        // filename needs to be encoded otherwise would just use contentUrl
        let filenameEncoded = track.metadata?.filename.addingPercentEncoding(withAllowedCharacters: NSCharacterSet.urlQueryAllowed)
        let urlstr = "\(Store.serverConfig!.address)/s/item/\(item.id)/\(filenameEncoded ?? "")?token=\(Store.serverConfig!.token)"
        return URL(string: urlstr)!
    }
    
    private func createLibraryItemFileDirectory(item: LibraryItem) throws -> String {
        let itemDirectory = item.id
        NSLog("ITEM DIR \(itemDirectory)")
        
        guard AbsDownloader.itemDownloadFolder(path: itemDirectory) != nil else {
            NSLog("Failed to CREATE LI DIRECTORY \(itemDirectory)")
            throw LibraryItemDownloadError.failedDirectory
        }
        
        return itemDirectory
    }
    
    static func itemDownloadFolder(path: String) -> URL? {
        do {
            var itemFolder = AbsDownloader.downloadsDirectory.appendingPathComponent(path)
            
            if !FileManager.default.fileExists(atPath: itemFolder.path) {
                try FileManager.default.createDirectory(at: itemFolder, withIntermediateDirectories: true)
            }
            
            // Make sure we don't backup download files to iCloud
            var resourceValues = URLResourceValues()
            resourceValues.isExcludedFromBackup = true
            try itemFolder.setResourceValues(resourceValues)
            
            return itemFolder
        } catch {
            NSLog("Failed to CREATE LI DIRECTORY \(error)")
            return nil
        }
    }
    
}

enum LibraryItemDownloadError: String, Error {
    case noTracks = "No tracks on library item"
    case noMetadata = "No metadata for track, unable to download"
    case libraryItemNotPodcast = "Library item is not a podcast but episode was requested"
    case podcastEpisodeNotFound = "Invalid podcast episode not found"
    case podcastOnlySupported = "Only podcasts are supported for this function"
    case unknownMediaType = "Unknown media type"
    case failedDirectory = "Failed to create directory"
    case failedDownload = "Failed to download item"
    case noTaskDescription = "No task description"
    case downloadItemNotFound = "DownloadItem not found"
    case downloadItemPartNotFound = "DownloadItemPart not found"
    case downloadItemPartDestinationUrlNotDefined = "DownloadItemPart destination URL not defined"
    case libraryItemNotFound = "LibraryItem not found for id"
}<|MERGE_RESOLUTION|>--- conflicted
+++ resolved
@@ -240,17 +240,10 @@
         }
         
         // Queue up everything for downloading
-<<<<<<< HEAD
         let downloadItem = DownloadItem(libraryItem: item, episodeId: episodeId, server: Store.serverConfig!)
         for (i, track) in tracks.enumerated() {
-            downloadItem.downloadItemParts.append(try startLibraryItemTrackDownload(item: item, position: i, track: track))
-        }
-=======
-        var downloadItem = DownloadItem(libraryItem: item, episodeId: episodeId, server: Store.serverConfig!)
-        downloadItem.downloadItemParts = try tracks.enumerated().map({ i, track in
-            try startLibraryItemTrackDownload(item: item, position: i, track: track, episode: episode)
-        })
->>>>>>> 7aae1edf
+            downloadItem.downloadItemParts.append(try startLibraryItemTrackDownload(item: item, position: i, track: track, episode: episode))
+        }
         
         // Also download the cover
         if item.media?.coverPath != nil && !(item.media?.coverPath!.isEmpty ?? true) {
@@ -281,11 +274,7 @@
         let localUrl = "\(itemDirectory)/\(filename)"
         
         let task = session.downloadTask(with: serverUrl)
-<<<<<<< HEAD
-        let downloadItemPart = DownloadItemPart(filename: filename, destination: localUrl, itemTitle: track.title ?? "Unknown", serverPath: Store.serverConfig!.address, audioTrack: track, episode: nil)
-=======
         var downloadItemPart = DownloadItemPart(filename: filename, destination: localUrl, itemTitle: track.title ?? "Unknown", serverPath: Store.serverConfig!.address, audioTrack: track, episode: episode)
->>>>>>> 7aae1edf
         
         // Store the id on the task so the download item can be pulled from the database later
         task.taskDescription = downloadItemPart.id
